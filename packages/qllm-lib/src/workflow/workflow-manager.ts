--- conflicted
+++ resolved
@@ -1,10 +1,4 @@
-/**
- * @fileoverview Manages workflow definitions, their loading from YAML files, and their execution.
- * Provides a high-level interface for workflow operations and event handling.
- * 
- * @author QLLM Team
- * @module workflow/workflow-manager
- */
+// src/workflow/workflow-manager.ts
 
 import { readFile } from 'fs/promises';
 import { parse } from 'yaml';
@@ -23,10 +17,6 @@
 import { RedisSaverTool } from '../tools/redis-saver.tool';
 import { TextToJsonTool } from '../tools/text-to-json';
 
-/**
- * Manages the lifecycle of workflows including loading, storage, and execution.
- * Provides event handling capabilities for monitoring workflow execution.
- */
 export class WorkflowManager {
   private workflowExecutor: WorkflowExecutor;
   private workflows: Map<string, WorkflowDefinition>;
@@ -34,19 +24,10 @@
   private templateCache: Map<string, TemplateDefinition>;
   private toolFactories: Map<string, new (...args: any[]) => BaseTool>;
 
-<<<<<<< HEAD
-  /**
-   * Creates a new WorkflowManager instance.
-   * 
-   * @param providers - Map of provider names to LLM provider instances used in workflows
-   */
-  constructor(providers: Record<string, LLMProvider>) {
-=======
   constructor(
     providers: Record<string, LLMProvider>,
     tools?: Record<string, BaseTool>
   ) {
->>>>>>> 0ebe19af
     this.workflowExecutor = new WorkflowExecutor();
     this.workflows = new Map();
     this.providers = providers;
@@ -78,14 +59,6 @@
     return new ToolClass(config);
   }
 
-<<<<<<< HEAD
-  /**
-   * Loads a workflow definition from either a YAML file path or a WorkflowDefinition object.
-   * 
-   * @param workflowDefinition - Path to YAML file or WorkflowDefinition object
-   * @throws Error if YAML file cannot be read or parsed
-   */
-=======
   private async loadTemplateFromUrl(url: string): Promise<TemplateDefinition> {
     if (this.templateCache.has(url)) {
       return this.templateCache.get(url)!;
@@ -97,7 +70,6 @@
   }
   
   
->>>>>>> 0ebe19af
   async loadWorkflow(workflowDefinition: WorkflowDefinition | string): Promise<void> {
     const workflow = typeof workflowDefinition === 'string' 
       ? await this.loadWorkflowFromYaml(workflowDefinition) 
@@ -125,19 +97,7 @@
   
     this.workflows.set(workflow.name, workflow);
   }
-<<<<<<< HEAD
-
-  /**
-   * Loads a workflow definition from a YAML file.
-   * 
-   * @private
-   * @param path - Path to the YAML file containing the workflow definition
-   * @returns Promise resolving to parsed WorkflowDefinition
-   * @throws Error if file cannot be read or parsed
-   */
-=======
   
->>>>>>> 0ebe19af
   private async loadWorkflowFromYaml(path: string): Promise<WorkflowDefinition> {
     let content: string;
     
@@ -161,23 +121,7 @@
     return workflow;
   }
 
-<<<<<<< HEAD
-  /**
-   * Executes a loaded workflow with the given input and event handlers.
-   * 
-   * @param workflowName - Name of the workflow to execute
-   * @param input - Initial input variables for the workflow
-   * @param options - Optional event handlers for monitoring workflow execution
-   * @param options.onStepStart - Called when a workflow step begins
-   * @param options.onStepComplete - Called when a workflow step completes
-   * @param options.onStreamChunk - Called when new content is streamed from LLM
-   * @param options.onRequestSent - Called when a request is sent to LLM
-   * @returns Promise resolving to execution results for each step
-   * @throws Error if workflow is not found
-   */
-=======
   
->>>>>>> 0ebe19af
   async runWorkflow(
     workflowName: string,
     input: Record<string, any>,

--- conflicted
+++ resolved
@@ -23,13 +23,12 @@
 import { promisify } from 'util';
 import mime from 'mime-types';
 import { URL } from 'url';
-import { createHash } from 'crypto'; // New import statement
+import { createHash } from 'crypto';
 import { getHandlerForMimeType } from './format-handlers';
 import logger from '../logger';
 import { DocumentParser, LoadResult } from '../../types/document-types';
 import { ParserRegistry, DefaultParserRegistry } from './parsers/parser-registry';
-import { ContentValidator,ContentValidationOptions } from './content-validator';
-
+import { ContentValidator, ContentValidationOptions } from './content-validator';
 
 const gunzip = promisify(zlib.gunzip);
 
@@ -60,7 +59,6 @@
   maxFileSize?: number;
   validationOptions?: ContentValidationOptions;
 }
- 
 
 /**
  * Event handlers for document loading progress and status.
@@ -118,40 +116,49 @@
    * Cancel token source for the current load operation.
    */
   private cancelTokenSource: CancelTokenSource | null = null;
+
+  /**
+   * Content validator instance.
+   */
   private contentValidator: ContentValidator;
 
-  constructor(inputPath: string, 
-    private parserRegistry: ParserRegistry = new DefaultParserRegistry(),
-    options: DocumentLoaderOptions = {}) {
-
+  /**
+   * Parser registry instance.
+   */
+  private parserRegistry: ParserRegistry;
+
+  constructor(
+    inputPath: string, 
+    parserRegistry: ParserRegistry = new DefaultParserRegistry(),
+    options: DocumentLoaderOptions = {}
+  ) {
     super();
-    // Validate input path immediately
     this.validateFilePath(inputPath);
     this.inputPath = inputPath;
+    this.parserRegistry = parserRegistry;
 
     this.options = {
-        chunkSize: 1024 * 1024,
-        encoding: 'utf-8',
-        timeout: 30000, // 30 seconds
-        headers: {},
-        maxRetries: 3,
-        retryDelay: 1000,
-        cacheDir: path.join(os.tmpdir(), 'document-loader-cache'),
-        proxy: '',
-        decompress: true,
-        useCache: false,
-        maxFileSize: 100 * 1024 * 1024, // 100MB
-        validationOptions: {
-          maxFileSize: 100 * 1024 * 1024,
-          allowedMimeTypes: ['text/plain', 'application/pdf', 'text/typescript','application/octet-stream','application/pdf'],
-          validateEncoding: true,
-          securityScanEnabled: true
+      chunkSize: 1024 * 1024,
+      encoding: 'utf-8',
+      timeout: 30000,
+      headers: {},
+      maxRetries: 3,
+      retryDelay: 1000,
+      cacheDir: path.join(os.tmpdir(), 'document-loader-cache'),
+      proxy: '',
+      decompress: true,
+      useCache: false,
+      maxFileSize: 100 * 1024 * 1024,
+      validationOptions: {
+        maxFileSize: 100 * 1024 * 1024,
+        allowedMimeTypes: ['text/plain', 'application/pdf', 'text/typescript', 'application/octet-stream', 'application/pdf'],
+        validateEncoding: true,
+        securityScanEnabled: true
       },
-        ...options,
+      ...options,
     };
 
     this.contentValidator = new ContentValidator(this.options.validationOptions);
-
   }
 
   /**
@@ -200,52 +207,41 @@
 
   private validateFilePath(filePath: string): void {
     if (!filePath || typeof filePath !== 'string') {
-        throw new Error('File path must be a string');
+      throw new Error('File path must be a string');
     }
 
     // Basic security check to prevent directory traversal
     const normalizedPath = path.normalize(filePath);
     if (normalizedPath.includes('..')) {
-        throw new Error('File path cannot contain parent directory references');
-    }
-
-    // // Check for suspicious characters
-    // const suspiciousChars = /[\0<>:"|?*]/;
-    // if (suspiciousChars.test(filePath)) {
-    //     throw new Error('File path contains invalid characters');
-    // }
+      throw new Error('File path cannot contain parent directory references');
+    }
 
     // Check path length
-<<<<<<< HEAD
-    if (filePath.length > 255) {
-=======
     if (filePath.length > 510) {
->>>>>>> bf69cd6e
-        throw new Error('File path exceeds maximum length');
-    }
-}
-
+      throw new Error('File path exceeds maximum length');
+    }
+  }
 
   private getParser(filename: string): DocumentParser | undefined {
     return this.parserRegistry.getParser(filename);
-}
+  }
 
   private getMimeType(filePath: string): string {
     const ext = path.extname(filePath).toLowerCase();
     // Override MIME type for TypeScript files
     if (ext === '.ts' || ext === '.tsx') {
-        return 'text/typescript';
+      return 'text/typescript';
     }
     return mime.lookup(filePath) || 'application/octet-stream';
-}
-
-private getRawGitHubUrl(url: string): string {
-  try {
+  }
+
+  private getRawGitHubUrl(url: string): string {
+    try {
       const githubUrl = new URL(url);
       
       // Check if it's a GitHub URL
       if (!githubUrl.hostname.includes('github.com')) {
-          throw new Error('Not a GitHub URL');
+        throw new Error('Not a GitHub URL');
       }
 
       // Convert github.com to raw.githubusercontent.com
@@ -259,176 +255,136 @@
       
       // Check if we have enough parts (user, repo, blob/tree, branch, filepath)
       if (filteredParts.length < 5) {
-          throw new Error('Invalid GitHub URL format');
+        throw new Error('Invalid GitHub URL format');
       }
 
       // Remove 'blob' or 'tree' from path
       const blobIndex = filteredParts.findIndex(part => part === 'blob' || part === 'tree');
       if (blobIndex !== -1) {
-          filteredParts.splice(blobIndex, 1);
+        filteredParts.splice(blobIndex, 1);
       }
 
       // Construct raw URL
       return `https://raw.githubusercontent.com/${filteredParts.join('/')}`;
-  } catch (error) {
+    } catch (error) {
       throw new Error(`Failed to parse GitHub URL: ${error instanceof Error ? error.message : String(error)}`);
-  }
-}
-
-
-private async loadFromFile(filePath: string): Promise<LoadResult<Buffer>> {
-  try {
+    }
+  }
+
+  private async loadFromFile(filePath: string): Promise<LoadResult<Buffer>> {
+    try {
       // Initial path processing
       const expandedPath = this.expandTilde(filePath);
       const absolutePath = path.resolve(expandedPath);
-      const mimeType = this.getMimeType(absolutePath) || 'application/octet-stream';
+      const mimeType = this.getMimeType(absolutePath);
 
       // Validate file existence and accessibility
       try {
-          await fs.access(absolutePath, fs.constants.R_OK);
+        await fs.access(absolutePath, fs.constants.R_OK);
       } catch (error) {
-          throw new Error(`File not accessible: ${filePath}`);
+        throw new Error(`File not accessible: ${filePath}`);
       }
 
       // Check cache if enabled
       if (this.options.useCache) {
-          const cachedPath = this.getCachePath(absolutePath);
-          if (await this.isCacheValid(absolutePath, cachedPath)) {
-              try {
-                  const content = await fs.readFile(cachedPath);
-                  const parsedContent = await this.parseContent(content, absolutePath);
-                  return { content, mimeType, parsedContent };
-              } catch (error) {
-                  // Cache read failed, continue with normal file loading
-                  logger.warn(`Cache read failed for ${filePath}, loading from source`);
-              }
+        const cachedPath = this.getCachePath(absolutePath);
+        if (await this.isCacheValid(absolutePath, cachedPath)) {
+          try {
+            const content = await fs.readFile(cachedPath);
+            const parsedContent = await this.parseContent(content, absolutePath);
+            return { content, mimeType, parsedContent };
+          } catch (error) {
+            logger.warn(`Cache read failed for ${filePath}, loading from source`);
           }
+        }
       }
 
       // Get file stats and validate size
       const fileStats = await fs.stat(absolutePath);
       if (fileStats.size > this.options.maxFileSize) {
-          throw new Error(
-              `File size (${fileStats.size} bytes) exceeds maximum allowed size (${this.options.maxFileSize} bytes)`
-          );
+        throw new Error(
+          `File size (${fileStats.size} bytes) exceeds maximum allowed size (${this.options.maxFileSize} bytes)`
+        );
       }
 
       // Load file in chunks with proper resource management
       let fileHandle: fs.FileHandle | undefined;
       try {
-          fileHandle = await fs.open(absolutePath, 'r');
-          const totalSize = fileStats.size;
-          let loadedSize = 0;
-          const chunks: Buffer[] = [];
-
-          // Read file in chunks
-          while (loadedSize < totalSize) {
-              const buffer = Buffer.alloc(Math.min(this.options.chunkSize, totalSize - loadedSize));
-              const result = await fileHandle.read(buffer, 0, buffer.length, loadedSize);
-              
-              if (result.bytesRead <= 0) {
-                  break; // End of file or error
-              }
-
-              chunks.push(buffer.subarray(0, result.bytesRead));
-              loadedSize += result.bytesRead;
-              
-              // Emit progress
-              this.emit('progress', loadedSize / totalSize);
-
-              // Check if operation was cancelled
-              if (this.cancelTokenSource?.token.reason) {
-                  throw new Error('Operation cancelled by user');
-              }
-          }
-
-          const content = Buffer.concat(chunks);
-
-          // Validate content size after reading
-          if (content.length !== totalSize) {
-              throw new Error(`File size mismatch: expected ${totalSize}, got ${content.length}`);
-          }
-
-          // Cache content if enabled
-          if (this.options.useCache) {
-              try {
-                  const cachedPath = this.getCachePath(absolutePath);
-                  await this.cacheContent(cachedPath, content);
-              } catch (error) {
-                  // Log cache write failure but continue
-                  logger.error(`Failed to cache content for ${filePath}: ${error}`);
-              }
-          }
-
-          // Parse content using appropriate parser
-          const parsedContent = await this.parseContent(content, absolutePath);
-
-          return { content, mimeType, parsedContent };
-
+        fileHandle = await fs.open(absolutePath, 'r');
+        const totalSize = fileStats.size;
+        let loadedSize = 0;
+        const chunks: Buffer[] = [];
+
+        while (loadedSize < totalSize) {
+          const chunk = Buffer.alloc(Math.min(this.options.chunkSize, totalSize - loadedSize));
+          const { bytesRead } = await fileHandle.read(chunk, 0, chunk.length, loadedSize);
+          
+          if (bytesRead === 0) break;
+          
+          chunks.push(chunk.slice(0, bytesRead));
+          loadedSize += bytesRead;
+          
+          this.emit('progress', loadedSize / totalSize);
+        }
+
+        const content = Buffer.concat(chunks);
+        const parsedContent = await this.parseContent(content, absolutePath);
+        
+        // Cache content if enabled
+        if (this.options.useCache) {
+          await this.cacheContent(absolutePath, content);
+        }
+
+        return { content, mimeType, parsedContent };
       } finally {
-          // Ensure file handle is always closed
-          if (fileHandle) {
-              await fileHandle.close().catch(error => {
-                  logger.error(`Failed to close file handle for ${filePath}: ${error}`);
-              });
-          }
-      }
-
-  } catch (error) {
-      // Transform and rethrow errors with context
+        if (fileHandle) {
+          await fileHandle.close().catch(error => {
+            logger.error('Error closing file handle:', error);
+          });
+        }
+      }
+    } catch (error) {
+      throw new Error(`Failed to load file ${filePath}: ${error instanceof Error ? error.message : String(error)}`);
+    }
+  }
+
+  private async validateContent(buffer: Buffer, filePath: string): Promise<void> {
+    try {
+      const mimeType = this.getMimeType(filePath);
+      await this.contentValidator.validateContent(buffer, mimeType, filePath);
+    } catch (error) {
       const errorMessage = error instanceof Error ? 
-          error.message : 
-          `Unknown error: ${String(error)}`;
-      
-      throw new Error(`Failed to load file ${filePath}: ${errorMessage}`);
-  }
-}
-  
-
-  private async validateContent(buffer: Buffer, filePath: string): Promise<void> {
-    try {
-        const mimeType = this.getMimeType(filePath);
-        await this.contentValidator.validateContent(buffer, mimeType, filePath);
-    } catch (error) {
-        const errorMessage = error instanceof Error ? 
-            error.message : 
-            `Content validation failed: ${String(error)}`;
-        throw new Error(`Validation error for ${filePath}: ${errorMessage}`);
-    }
-}
-
-
-private async parseContent(buffer: Buffer, filePath: string): Promise<string | undefined> {
+        error.message : 
+        `Content validation failed: ${String(error)}`;
+      throw new Error(`Validation error for ${filePath}: ${errorMessage}`);
+    }
+  }
+
+  private async parseContent(buffer: Buffer, filePath: string): Promise<string | undefined> {
     const parser = this.getParser(filePath);
     if (!parser) {
-        return undefined;
-    }
-
-    try {
-        await this.validateContent(buffer, this.getMimeType(filePath));
-        return await parser.parse(buffer, filePath);
+      return undefined;
+    }
+
+    try {
+      await this.validateContent(buffer, this.getMimeType(filePath));
+      return await parser.parse(buffer, filePath);
     } catch (error) {
-        this.emit('error', new Error(`Parsing error for ${filePath}: ${error}`));
-        throw error;
-    }
-}
-
-  /**
-   * Loads a document from a URL.
-   * 
-   * @param url URL to load.
-   * @returns Loaded document content and MIME type.
-   */
+      this.emit('error', new Error(`Parsing error for ${filePath}: ${error}`));
+      throw error;
+    }
+  }
+
   private async loadFromUrl(url: string): Promise<LoadResult<Buffer>> {
     let finalUrl = url;
     
     // Convert GitHub URLs to raw content URLs
     if (url.includes('github.com')) {
-        try {
-            finalUrl = this.getRawGitHubUrl(url);
-        } catch (error) {
-            logger.warn(`Failed to convert GitHub URL, using original URL: ${error}`);
-        }
+      try {
+        finalUrl = this.getRawGitHubUrl(url);
+      } catch (error) {
+        logger.warn(`Failed to convert GitHub URL, using original URL: ${error}`);
+      }
     }
 
     if (this.options.useCache) {
@@ -455,9 +411,9 @@
           cancelToken: this.cancelTokenSource.token,
           proxy: this.options.proxy
             ? {
-                host: this.options.proxy.split(':')[0],
-                port: parseInt(this.options.proxy.split(':')[1], 10),
-              }
+              host: this.options.proxy.split(':')[0],
+              port: parseInt(this.options.proxy.split(':')[1], 10),
+            }
             : undefined,
         };
 
@@ -490,24 +446,11 @@
     throw new Error('Max retries reached');
   }
 
-  /**
-   * Gets the cache path for a given input path or URL.
-   * 
-   * @param key Input path or URL to get the cache path for.
-   * @returns Cache path.
-   */
   private getCachePath(key: string): string {
     const hash = createHash('md5').update(key).digest('hex');
     return path.join(this.options.cacheDir, hash);
   }
 
-  /**
-   * Checks if the cache is valid for a given input path or URL.
-   * 
-   * @param original Original input path or URL.
-   * @param cached Cached path to check.
-   * @returns True if the cache is valid, false otherwise.
-   */
   private async isCacheValid(original: string, cached: string): Promise<boolean> {
     try {
       const [originalStat, cachedStat] = await Promise.all([fs.stat(original), fs.stat(cached)]);
@@ -517,22 +460,11 @@
     }
   }
 
-  /**
-   * Caches the content of a loaded document.
-   * 
-   * @param cachedPath Cached path to write to.
-   * @param content Document content to cache.
-   */
   private async cacheContent(cachedPath: string, content: Buffer): Promise<void> {
     await fs.mkdir(path.dirname(cachedPath), { recursive: true });
     await fs.writeFile(cachedPath, content);
   }
 
-  /**
-   * Loads a document as a string.
-   * 
-   * @returns Loaded document content and MIME type.
-   */
   public async loadAsString(): Promise<LoadResult<string>> {
     const { content: buffer, mimeType } = await this.loadAsBuffer();
     try {
@@ -564,11 +496,6 @@
     }
   }
 
-  /**
-   * Loads a document as a buffer.
-   * 
-   * @returns Loaded document content and MIME type.
-   */
   public async loadAsBuffer(): Promise<LoadResult<Buffer>> {
     try {
       let result: LoadResult<Buffer>;
@@ -595,83 +522,48 @@
     }
   }
 
-  /**
-   * Cancels the current load operation.
-   */
   public cancel(): void {
     if (this.cancelTokenSource) {
       this.cancelTokenSource.cancel('Operation cancelled by user');
     }
   }
 
-  /**
-   * Quickly loads a document as a string.
-   * 
-   * @param input Input path or URL to load.
-   * @param options Configuration options for the loader.
-   * @returns Loaded document content and MIME type.
-   */
   public static async quickLoadString(
     input: string,
     options?: DocumentLoaderOptions,
   ): Promise<LoadResult<string>> {
-    
     const defaultRegistry = new DefaultParserRegistry();
-    const loader = new DocumentLoader(input, defaultRegistry,options);
+    const loader = new DocumentLoader(input, defaultRegistry, options);
     return loader.loadAsString();
   }
 
-  /**
-   * Quickly loads a document as a buffer.
-   * 
-   * @param input Input path or URL to load.
-   * @param options Configuration options for the loader.
-   * @returns Loaded document content and MIME type.
-   */
   public static async quickLoadBuffer(
     input: string,
     options?: DocumentLoaderOptions,
   ): Promise<LoadResult<Buffer>> {
     const defaultRegistry = new DefaultParserRegistry();
-    const loader = new DocumentLoader(input, defaultRegistry,options);
+    const loader = new DocumentLoader(input, defaultRegistry, options);
     return loader.loadAsBuffer();
   }
 
-  /**
-   * Loads multiple documents as strings.
-   * 
-   * @param inputs Input paths or URLs to load.
-   * @param options Configuration options for the loader.
-   * @returns Loaded document contents and MIME types.
-   */
   public static async loadMultipleAsString(
     inputs: string[],
     options?: DocumentLoaderOptions,
   ): Promise<LoadResult<string>[]> {
     const defaultRegistry = new DefaultParserRegistry();
-    const loaders = inputs.map((input) => new DocumentLoader(input,defaultRegistry, options));
+    const loaders = inputs.map((input) => new DocumentLoader(input, defaultRegistry, options));
     return Promise.all(loaders.map((loader) => loader.loadAsString()));
   }
 
-  /**
-   * Loads multiple documents as buffers.
-   * 
-   * @param inputs Input paths or URLs to load.
-   * @param options Configuration options for the loader.
-   * @returns Loaded document contents and MIME types.
-   */
   public static async loadMultipleAsBuffer(
     inputs: string[],
     options?: DocumentLoaderOptions,
   ): Promise<LoadResult<Buffer>[]> {
     const defaultRegistry = new DefaultParserRegistry();
-    const loaders = inputs.map((input) => new DocumentLoader(input,defaultRegistry, options));
+    const loaders = inputs.map((input) => new DocumentLoader(input, defaultRegistry, options));
     return Promise.all(loaders.map((loader) => loader.loadAsBuffer()));
   }
 
-  /**
-   * Type-safe event emitter methods.
-   */
   public on<K extends keyof DocumentLoaderEvents>(
     event: K,
     listener: DocumentLoaderEvents[K],
@@ -685,5 +577,4 @@
   ): boolean {
     return super.emit(event, ...args);
   }
-  
 }